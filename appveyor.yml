--- conflicted
+++ resolved
@@ -19,12 +19,8 @@
 
 build_script:
   - cmd: cd c:\builder\
-<<<<<<< HEAD
   - cmd: build_pvpgn.bat cmake_only 7 2 1 y
-=======
-  - cmd: build_pvpgn.bat cmake_only 6 2 1 y
->>>>>>> 08bd745c
-  - cmd: call "%VS140COMNTOOLS%vsvars32.bat"
+  - cmd: call "%VS120COMNTOOLS%vsvars32.bat"
   - cmd: set INCLUDE=c:\builder\module\include\atlmfc\;%INCLUDE%
   - cmd: call "%FrameworkDir%%FrameworkVersion%\MSBuild.exe" c:\builder\build\pvpgn.sln /t:Rebuild /p:Configuration=Release;UseEnv=true /consoleloggerparameters:Summary;PerformanceSummary;Verbosity=minimal /maxcpucount
 
