--- conflicted
+++ resolved
@@ -71,14 +71,9 @@
 		extern std::string customicons_stash_get_list(t_clienttag clienttag, bool return_alias = false);
 
 		extern int prefs_get_custom_icons();
-<<<<<<< HEAD
 		extern t_icon_info * customicons_get_icon_by_account(t_account * account, t_clienttag clienttag);
 		extern const char * customicons_get_stats_text(t_account * account, t_clienttag clienttag);
-=======
-		extern t_icon_info * get_custom_icon(t_account * account, t_clienttag clienttag);
-		extern const char * get_custom_stats_text(t_account * account, t_clienttag clienttag);
 		extern t_icon_info * customicons_get_icon_by_rating(int rating, char * clienttag);
->>>>>>> 1be1f823
 
 
 		extern int customicons_load(char const * filename);
